/**
* Route Object
*
* @typedef Route
* @property {string} method HTTP request method
* @property {string} url URL String
* @property {RouterHandler[]} handlers Array of handler functions
*/
export type Route<Env, CtxExt, ReqExt> = {
	method: string
	url: string
	handlers: RouterHandler<Env, CtxExt, ReqExt>[]
}

/**
* Router Context
*
* @typedef RouterContext
* @property {RouterEnv} env Environment
* @property {RouterRequest} req Request Object
* @property {ExecutionContext} ctx Context Object
*/
export type RouterContext<Env = any, CtxExt = {}, ReqExt = {}> = CtxExt & {
	env: Env
	req: RouterRequest<ReqExt>
	dbg: boolean
	ctx?: ExecutionContext
}

/**
* Request Object
*
* @typedef RouterRequest
* @property {string} url URL
* @property {string} method HTTP request method
* @property {RouterRequestParams} params Object containing all parameters defined in the url string
* @property {RouterRequestQuery} query Object containing all query parameters
* @property {Headers} headers Request headers object
* @property {Request} raw Raw Request Object
* @property {IncomingRequestCfProperties} [cf] object containing custom Cloudflare properties. (https://developers.cloudflare.com/workers/examples/accessing-the-cloudflare-object)
*/
export type RouterRequest<ReqExt> = ReqExt & {
	url: string
	method: string
	params: RouterRequestParams
	query: RouterRequestQuery
	headers: Headers
	raw: Request
	arrayBuffer(): Promise<ArrayBuffer>
	text(): Promise<string>
	json<T>(): Promise<T>
	formData(): Promise<FormData>
	blob(): Promise<Blob>
	bearer(): string | undefined
	cf?: IncomingRequestCfProperties
}

/**
* Request Parameters
*
* @typedef RouterRequestParams
*/
export type RouterRequestParams = {
	[key: string]: string
}

/**
* Request Query
*
* @typedef RouterRequestQuery
*/
export type RouterRequestQuery = {
	[key: string]: string
}

/**
* Handler Function
*
* @callback RouterHandler
* @param {RouterContext} ctx
* @returns {Promise<Response | void> Response | void}
*/
export type RouterHandler<Env = any, CtxExt = {}, ReqExt = {}> = {
	(ctx: RouterContext<Env, CtxExt, ReqExt>): Promise<Response | void> | Response | void
}

/**
* CORS Config
*
* @typedef RouterCorsConfig
* @property {string} [allowOrigin="*"] Access-Control-Allow-Origin (default: `*`)
* @property {string} [allowMethods="*"] Access-Control-Allow-Methods (default: `*`)
* @property {string} [allowHeaders="*"] Access-Control-Allow-Headers (default: `*`)
* @property {boolean} [allowCredentials="true"] Access-Control-Allow-Credentials (default: undefined)
* @property {string} [vary="origin"] vary (default: undefined)
* @property {number} [maxAge=86400] Access-Control-Max-Age (default: `86400`)
* @property {number} [optionsSuccessStatus=204] Return status code for OPTIONS request (default: `204`)
*/
export type RouterCorsConfig = {
	allowOrigin?: string
	allowMethods?: string
	allowHeaders?: string
	allowCredentials?: boolean
	vary?: string
	maxAge?: number
	optionsSuccessStatus?: number
}

export type RouterBuffer = {
	arrayBuffer?: ArrayBuffer
	text?: string
	json?: any
	formData?: FormData
	blob?: Blob
}

/**
* Router
*
* @public
* @class
*/
export class Router<Env = any, CtxExt = {}, ReqExt = {}> {

	/**
	* Router Array
	*
	* @protected
	* @type {Route[]}
	*/
	protected routes: Route<Env, CtxExt, ReqExt>[] = []

	/**
	* Global Handlers
	*
	* @protected
	* @type {RouterHandler[]}
	*/
	protected globalHandlers: RouterHandler<Env, CtxExt, ReqExt>[] = []


	/**
	* Group routers
	*
	* @protected
	* @type {RouterHandler[]}
	*/
	protected groupRouters: Record<string, Router<Env, CtxExt, ReqExt>[]> = {}

	/**
	* Debug Mode
	*
	* @protected
	* @type {boolean}
	*/
	protected debugMode: boolean = false

	/**
	* CORS Config
	*
	* @protected
	* @type {RouterCorsConfig}
	*/
	protected corsConfig: RouterCorsConfig = {}

	/**
	* CORS enabled
	*
	* @protected
	* @type {boolean}
	*/
	protected corsEnabled: boolean = false

	/**
	* Register global handlers
	*
	* @param {RouterHandler[]} handlers
	* @returns {Router}
	*/
	public use(...handlers: RouterHandler<Env, CtxExt, ReqExt>[]): Router<Env, CtxExt, ReqExt> {
		for (let handler of handlers) {
			this.globalHandlers.push(handler)
		}
		return this
	}

	/**
<<<<<<< HEAD
	* Register group routers
	*
	* @param {Router[]} routers
	* @returns {Router}
	*/
	public group(url: string, ...routers: Router<Env, CtxExt, ReqExt>[]): Router<Env, CtxExt, ReqExt> {
		const path = url.split("/").filter(i => i).join('/')
		if (!this.groupRouters[path]) {
			this.groupRouters[path] = routers
		} else {
			this.groupRouters[path].push(...routers)
		}
		return this
	}

	/**
	* Register CONNECT route
	*
	* @param {string} url
	* @param  {RouterHandler[]} handlers
	* @returns {Router}
	*/
	public connect(url: string, ...handlers: RouterHandler<Env, CtxExt, ReqExt>[]): Router<Env, CtxExt, ReqExt> {
		return this.register('CONNECT', url, handlers)
	}

	/**
=======
>>>>>>> 2dab64be
	* Register DELETE route
	*
	* @param {string} url
	* @param  {RouterHandler[]} handlers
	* @returns {Router}
	*/
	public delete(url: string, ...handlers: RouterHandler<Env, CtxExt, ReqExt>[]): Router<Env, CtxExt, ReqExt> {
		return this.register('DELETE', url, handlers)
	}

	/**
	* Register GET route
	*
	* @param {string} url
	* @param  {RouterHandler[]} handlers
	* @returns {Router}
	*/
	public get(url: string, ...handlers: RouterHandler<Env, CtxExt, ReqExt>[]): Router<Env, CtxExt, ReqExt> {
		return this.register('GET', url, handlers)
	}

	/**
	* Register HEAD route
	*
	* @param {string} url
	* @param  {RouterHandler[]} handlers
	* @returns {Router}
	*/
	public head(url: string, ...handlers: RouterHandler<Env, CtxExt, ReqExt>[]): Router<Env, CtxExt, ReqExt> {
		return this.register('HEAD', url, handlers)
	}

	/**
	* Register OPTIONS route
	*
	* @param {string} url
	* @param  {RouterHandler[]} handlers
	* @returns {Router}
	*/
	public options(url: string, ...handlers: RouterHandler<Env, CtxExt, ReqExt>[]): Router<Env, CtxExt, ReqExt> {
		return this.register('OPTIONS', url, handlers)
	}

	/**
	* Register PATCH route
	*
	* @param {string} url
	* @param  {RouterHandler[]} handlers
	* @returns {Router}
	*/
	public patch(url: string, ...handlers: RouterHandler<Env, CtxExt, ReqExt>[]): Router<Env, CtxExt, ReqExt> {
		return this.register('PATCH', url, handlers)
	}

	/**
	* Register POST route
	*
	* @param {string} url
	* @param  {RouterHandler[]} handlers
	* @returns {Router}
	*/
	public post(url: string, ...handlers: RouterHandler<Env, CtxExt, ReqExt>[]): Router<Env, CtxExt, ReqExt> {
		return this.register('POST', url, handlers)
	}

	/**
	* Register PUT route
	*
	* @param {string} url
	* @param  {RouterHandler[]} handlers
	* @returns {Router}
	*/
	public put(url: string, ...handlers: RouterHandler<Env, CtxExt, ReqExt>[]): Router<Env, CtxExt, ReqExt> {
		return this.register('PUT', url, handlers)
	}

	/**
	* Register route, ignoring method
	*
	* @param {string} url
	* @param  {RouterHandler[]} handlers
	* @returns {Router}
	*/
	public any(url: string, ...handlers: RouterHandler<Env, CtxExt, ReqExt>[]): Router<Env, CtxExt, ReqExt> {
		return this.register('*', url, handlers)
	}

	/**
	* Debug Mode
	*
	* @param {boolean} [state=true] Whether to turn on or off debug mode (default: true)
	* @returns {Router}
	*/
	public debug(state: boolean = true): Router<Env, CtxExt, ReqExt> {
		this.debugMode = state
		return this
	}

	/**
	* Enable CORS support
	*
	* @param {RouterCorsConfig} [config]
	* @returns {Router}
	*/
	public cors(config?: RouterCorsConfig): Router<Env, CtxExt, ReqExt> {
		this.corsEnabled = true
		this.corsConfig = {
			allowOrigin: config?.allowOrigin ?? '*',
			allowMethods: config?.allowMethods ?? '*',
			allowHeaders: config?.allowHeaders ?? '*',
			allowCredentials: config?.allowCredentials ?? undefined,
			vary: config?.vary ?? undefined,
			maxAge: config?.maxAge ?? 86400,
			optionsSuccessStatus: config?.optionsSuccessStatus ?? 204
		}
		return this
	}

	private setCorsHeaders(headers: Headers = new Headers()): Headers {
		if (this.corsConfig.allowOrigin && !headers.has('Access-Control-Allow-Origin'))
			headers.set('Access-Control-Allow-Origin', this.corsConfig.allowOrigin)
		if (this.corsConfig.allowMethods && !headers.has('Access-Control-Allow-Methods'))
			headers.set('Access-Control-Allow-Methods', this.corsConfig.allowMethods)
		if (this.corsConfig.allowHeaders && !headers.has('Access-Control-Allow-Headers'))
			headers.set('Access-Control-Allow-Headers', this.corsConfig.allowHeaders)
		if (this.corsConfig.allowCredentials && !headers.has('Access-Control-Allow-Credentials'))
			headers.set('Access-Control-Allow-Credentials', this.corsConfig.allowCredentials.toString())
		if (this.corsConfig.vary && !headers.has('vary'))
			headers.set('vary', this.corsConfig.vary.toString())
		if (this.corsConfig.maxAge && !headers.has('Access-Control-Max-Age'))
			headers.set('Access-Control-Max-Age', this.corsConfig.maxAge.toString())
		return headers
	}

	/**
	* Register route
	*
	* @private
	* @param {string} method HTTP request method
	* @param {string} url URL String
	* @param {RouterHandler[]} handlers Arrar of handler functions
	* @returns {Router}
	*/
	private register(method: string, url: string, handlers: RouterHandler<Env, CtxExt, ReqExt>[]): Router<Env, CtxExt, ReqExt> {
		this.routes.push({
			method,
			url,
			handlers
		})

		return this
	}

	/**
	* Get Route by request
	*
	* @protected
	* @param {RouterRequest} request
	* @param {string} [reqPath]
	* @returns {Route | undefined}
	*/
	protected getRoute(request: RouterRequest<ReqExt>, reqPath?: string): Route<Env, CtxExt, ReqExt> | undefined {
		const path = reqPath || new URL(request.url).pathname.split('/').filter(i => i).join('/')

		let route = this.getGroupRoute(request, path)
		if (route) return route

		const pathArr = path.split('/').filter(i => i)

		return this.routes.find(r => {
			const routeArr = r.url.split('/').filter(i => i)

			if (![request.method, '*'].includes(r.method) || routeArr.length !== pathArr.length)
				return false

			const params: RouterRequestParams = {}

			for (let i = 0; i < routeArr.length; i++) {
				if (routeArr[i] !== pathArr[i] && routeArr[i][0] !== ':')
					return false

				if (routeArr[i][0] === ':')
					params[routeArr[i].substring(1)] = pathArr[i]
			}

			request.params = params

			const query: any = {}

			const { searchParams } = new URL(request.url)
			for (const [k, v] of searchParams.entries()) {
				query[k] = v
			}

			request.query = query

			return true
		}) || this.routes.find(r => r.url === '*' && [request.method, '*'].includes(r.method))
	}

	/**
	* Get Group Route by request
	*
	* @protected
	* @param {RouterRequest} request
	* @param {string} reqPath
	* @returns {Route | undefined}
	*/
	protected getGroupRoute(request: RouterRequest<ReqExt>, reqPath: string): Route<Env, CtxExt, ReqExt> | undefined {
		let groupRoute: Route<Env, CtxExt, ReqExt> | undefined

		for (const path of Object.keys(this.groupRouters)) {
			if (reqPath.startsWith(path)) {
				for (const router of this.groupRouters[path]) {
					groupRoute = router.getRoute(request, reqPath.slice(path.length))
					if (groupRoute) return groupRoute
				}
			}
		}
		return groupRoute
	}

	/**
	* Get Group Route by request
	*
	* @protected
	* @param {string} reqPath
	* @returns {RouterHandler}
	*/
	protected getMiddlewares(reqPath: string): RouterHandler<Env, CtxExt, ReqExt>[] {
		const handlers = [...this.globalHandlers]

		for (const path of Object.keys(this.groupRouters)) {
			if (reqPath.startsWith(path)) {
				for (const router of this.groupRouters[path]) {
					const groupHanlders = router.getMiddlewares(reqPath.slice(path.length) || '/')
					handlers.push(...groupHanlders)
				}
			}
		}
		return handlers
	}

	/**
	* Handle requests
	*
	* @param {Request} request
	* @param {Env} env
	* @param {CtxExt} [ctxExt]
	* @param {ReqExt} [reqExt]
	* @returns {Promise<Response>}
	*/
	public async handle(request: Request, env: Env, ctx?: ExecutionContext, ctxExt?: CtxExt, reqExt?: ReqExt): Promise<Response> {
		const buffer: RouterBuffer = {}
		const req = {
			...(reqExt ?? {}),
			method: request.method,
			headers: request.headers,
			url: request.url,
			cf: request.cf,
			raw: request,
			params: {},
			query: {},
			arrayBuffer: async (): Promise<ArrayBuffer> => buffer.arrayBuffer ? buffer.arrayBuffer : buffer.arrayBuffer = await new Request(request).arrayBuffer(),
			text: async (): Promise<string> => buffer.text ? buffer.text : buffer.text = await new Request(request).text(),
			json: async <T>(): Promise<T> => buffer.json ? buffer.json : buffer.json = await new Request(request).json<T>(),
			formData: async (): Promise<FormData> => buffer.formData ? buffer.formData : buffer.formData = await new Request(request).formData(),
			blob: async (): Promise<Blob> => buffer.blob ? buffer.blob : buffer.blob = await new Request(request).blob(),
			bearer: () => request.headers.get('Authorization')?.replace(/^(B|b)earer /, '').trim()
		} as RouterRequest<ReqExt>

		if (this.corsEnabled && req.method === 'OPTIONS') {
			return new Response(null, {
				headers: this.setCorsHeaders(),
				status: this.corsConfig.optionsSuccessStatus
			})
		}

		const route = this.getRoute(req)

		if (!route)
			return new Response(this.debugMode ? 'Route not found!' : null, { status: 404 })

		const reqPath = new URL(req.url).pathname.split('/').filter(i => i).join('/')
		const handlers = this.getMiddlewares(reqPath).concat(route.handlers)
		const dbg = this.debugMode

		let response: Response | undefined

		for (const handler of handlers) {
			const context = {
				...(ctxExt ?? {}),
				env,
				req,
				dbg,
				ctx
			} as RouterContext<Env, CtxExt, ReqExt>

			const res = await handler(context)

			if (res) {
				response = res
				break
			}
		}

		if (!response)
			return new Response(this.debugMode ? 'Handler did not return a Response!' : null, { status: 404 })

		if (this.corsEnabled) {
			response = new Response(response.body, response)
			this.setCorsHeaders(response.headers)
		}

		return response
	}
}<|MERGE_RESOLUTION|>--- conflicted
+++ resolved
@@ -185,7 +185,7 @@
 	}
 
 	/**
-<<<<<<< HEAD
+
 	* Register group routers
 	*
 	* @param {Router[]} routers
@@ -201,20 +201,6 @@
 		return this
 	}
 
-	/**
-	* Register CONNECT route
-	*
-	* @param {string} url
-	* @param  {RouterHandler[]} handlers
-	* @returns {Router}
-	*/
-	public connect(url: string, ...handlers: RouterHandler<Env, CtxExt, ReqExt>[]): Router<Env, CtxExt, ReqExt> {
-		return this.register('CONNECT', url, handlers)
-	}
-
-	/**
-=======
->>>>>>> 2dab64be
 	* Register DELETE route
 	*
 	* @param {string} url
