export = Router
/**
 * Router
 *
 * @class
 * @constructor
 * @public
 */
declare class Router {
    /**
     * Router Array
     *
     * @protected
     * @type {Route[]}
     */
    protected routes: Route[]
    /**
     * Debug Mode
     * 
     * @protected
     * @type {boolean}
     */
    protected debugMode: boolean
    /**
     * CORS Config
     *
     * @protected
     * @type {RouterCorsConfig}
     */
    protected corsConfig: RouterCorsConfig
    /**
     * Route Object
     *
     * @typedef Route
     * @property {string} method HTTP request method
     * @property {string} url URL String
     * @property {RouterHandler[]} handlers Array of handler functions
     */
    /**
     * Request Object
     *
     * @typedef RouterRequest
     * @property {string} method HTTP request method
     * @property {Object<string, string>} params Object containing all parameters defined in the url string
     * @property {Object<string, string>} query Object containing all query parameters
     * @property {Object<string, string>} headers Object containing request headers
     * @property {Object<string, string> | string} body Only available if method is `POST`, `PUT`, `PATCH` or `DELETE`. Contains either the received body string or a parsed object if valid JSON was sent.
     * @property {Object<string, string | number>} cf object containing custom Cloudflare properties. (https://developers.cloudflare.com/workers/examples/accessing-the-cloudflare-object)
     */
    /**
     * Response Object
     *
     * @typedef RouterResponse
     * @property {Object<string, string>} headers Object you can set response headers in
     * @property {number} status Return status code (default: `204`)
<<<<<<< HEAD
     * @property {Object<string, string>|string} body Either an `object` (will be converted to JSON) or a string
     * @property {Response} response A response object that is to be returned, this will void all other res properties and return this as is.
=======
     * @property {Object<string, string> | string} body Either an `object` (will be converted to JSON) or a string
>>>>>>> fef1f00a
     */
    /**
     * Next Function
     *
     * @callback RouterNext
     * @returns {Promise}
     */
    /**
     * Handler Function
     *
     * @callback RouterHandler
     * @param {Request} request
     * @param {Response} response
     * @param {next} next
     */
    /**
     * Register CONNECT route
     *
     * @param {string} url
     * @param  {...RouterHandler} handlers
     * @returns {Router}
     */
    connect(url: string, ...handlers: RouterHandler[]): Router
    /**
     * Register DELETE route
     *
     * @param {string} url
     * @param  {...RouterHandler} handlers
     * @returns {Router}
     */
    delete(url: string, ...handlers: RouterHandler[]): Router
    /**
     * Register GET route
     *
     * @param {string} url
     * @param  {...RouterHandler} handlers
     * @returns {Router}
     */
    get(url: string, ...handlers: RouterHandler[]): Router
    /**
     * Register HEAD route
     *
     * @param {string} url
     * @param  {...RouterHandler} handlers
     * @returns {Router}
     */
    head(url: string, ...handlers: RouterHandler[]): Router
    /**
     * Register OPTIONS route
     *
     * @param {string} url
     * @param  {...RouterHandler} handlers
     * @returns {Router}
     */
    options(url: string, ...handlers: RouterHandler[]): Router
    /**
     * Register PATCH route
     *
     * @param {string} url
     * @param  {...RouterHandler} handlers
     * @returns {Router}
     */
    patch(url: string, ...handlers: RouterHandler[]): Router
    /**
     * Register POST route
     *
     * @param {string} url
     * @param  {...RouterHandler} handlers
     * @returns {Router}
     */
    post(url: string, ...handlers: RouterHandler[]): Router
    /**
     * Register PUT route
     *
     * @param {string} url
     * @param  {...RouterHandler} handlers
     * @returns {Router}
     */
    put(url: string, ...handlers: RouterHandler[]): Router
    /**
     * Register TRACE route
     *
     * @param {string} url
     * @param  {...RouterHandler} handlers
     * @returns {Router}
     */
    trace(url: string, ...handlers: RouterHandler[]): Router
    /**
     * Register route, ignoring method
     *
     * @param {string} url
     * @param  {...RouterHandler} handlers
     * @returns {Router}
     */
    any(url: string, ...handlers: RouterHandler[]): Router
    /**
     * Register route, ignoring method
     *
     * @deprecated since version 1.0.2, use .any(url, ...handlers) instead.
     * @param {string} url
     * @param  {...RouterHandler} handlers
     * @returns {Router}
     */
    all(url: string, ...handlers: RouterHandler[]): Router
    /**
     * CORS Config
     *
     * @typedef RouterCorsConfig
     * @property {string} allowOrigin Access-Control-Allow-Origin (default: `*`)
     * @property {string} allowMethods Access-Control-Allow-Methods (default: `*`)
     * @property {string} allowHeaders Access-Control-Allow-Headers (default: `*`)
     * @property {number} maxAge Access-Control-Max-Age (default: `86400`)
     * @property {number} optionsSuccessStatus Return status code for OPTIONS request (default: `204`)
     */
    /**
     * Debug Mode
     * 
     * @param {boolean} state Whether to turn on or off debug mode (default: true)
     */
    debug(state: boolean): void
    /**
     * Enable CORS support
     *
     * @param {RouterCorsConfig} config
     * @returns {Router}
     */
    cors(config?: RouterCorsConfig): Router
    /**
     * Register route
     *
     * @private
     * @param {string} method HTTP request method
     * @param {string} url URL String
     * @param {RouterHandler[]} handlers Arrar of handler functions
     * @returns {Router}
     */
    private register(method: string, url: string, handlers: RouterHandler[]): Router
    /**
     * Get Route by request
     *
     * @private
     * @param {Request} request
     * @returns {Route | undefined}
     */
     private getRoute(request: Request): Route | undefined
    /**
     * Handle requests
     *
     * @param {Request} request
     * @returns {Response}
     */
    handle(request: Request): Response
}
declare namespace Router {
    export { Route, RouterRequest, RouterResponse, RouterNext, RouterHandler, RouterCorsConfig }
}
/**
 * Route Object
 */
type Route = {
    /**
     * HTTP request method
     */
    method: string
    /**
     * URL String
     */
    url: string
    /**
     * Array of handler functions
     */
    handlers: RouterHandler[]
}
/**
 * CORS Config
 */
type RouterCorsConfig = {
    /**
     * Access-Control-Allow-Origin (default: `*`)
     */
    allowOrigin: string
    /**
     * Access-Control-Allow-Methods (default: `*`)
     */
    allowMethods: string
    /**
     * Access-Control-Allow-Headers (default: `*`)
     */
    allowHeaders: string
    /**
     * Access-Control-Max-Age (default: `86400`)
     */
    maxAge: number
    /**
     * Return status code for OPTIONS request (default: `204`)
     */
    optionsSuccessStatus: number
}
/**
 * Handler Function
 */
type RouterHandler = (req: RouterRequest, res: RouterResponse, next: RouterNext) => any
/**
 * Request Object
 */
type RouterRequest = {
    /**
     * HTTP request method
     */
    method: string
    /**
     * Object containing all parameters defined in the url string
     */
    params: {
        [key: string]: string
    }
    /**
     * Object containing request headers
     */
    headers: Headers
    /**
     * Only available if method is `POST`, `PUT` or `PATCH`. Contains either the received body string or a parsed object if valid JSON was sent.
     */
    body: any
}
/**
 * Response Object
 */
type RouterResponse = {
    /**
     * Object you can set response headers in
     */
    headers: Headers
    /**
     * Return status code (default: `204`)
     */
    status: number
    /**
     * A response object to be directly returned to the client
     */
    response: Response
    /**
     * Either an `object` (will be converted to JSON) or a string
     */
    body: {
        [key: string]: string
    } | string
}
/**
 * Next Function
 */
type RouterNext = () => Promise<void><|MERGE_RESOLUTION|>--- conflicted
+++ resolved
@@ -53,12 +53,8 @@
      * @typedef RouterResponse
      * @property {Object<string, string>} headers Object you can set response headers in
      * @property {number} status Return status code (default: `204`)
-<<<<<<< HEAD
-     * @property {Object<string, string>|string} body Either an `object` (will be converted to JSON) or a string
+     * @property {Object<string, string> | string} body Either an `object` (will be converted to JSON) or a string
      * @property {Response} response A response object that is to be returned, this will void all other res properties and return this as is.
-=======
-     * @property {Object<string, string> | string} body Either an `object` (will be converted to JSON) or a string
->>>>>>> fef1f00a
      */
     /**
      * Next Function
